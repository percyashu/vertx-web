/*
 * Copyright 2014 Red Hat, Inc.
 *
 *  All rights reserved. This program and the accompanying materials
 *  are made available under the terms of the Eclipse Public License v1.0
 *  and Apache License v2.0 which accompanies this distribution.
 *
 *  The Eclipse Public License is available at
 *  http://www.eclipse.org/legal/epl-v10.html
 *
 *  The Apache License v2.0 is available at
 *  http://www.opensource.org/licenses/apache2.0.php
 *
 *  You may elect to redistribute this code under either of these licenses.
 */

package io.vertx.ext.web.handler;

import io.vertx.core.http.HttpMethod;
import io.vertx.core.http.HttpVersion;
import io.vertx.core.http.HttpServer;
import io.vertx.core.http.HttpClient;
import io.vertx.core.http.HttpHeaders;
import io.vertx.core.http.HttpServerOptions;
import io.vertx.core.http.HttpClientOptions;
import io.vertx.core.http.HttpClientRequest;
import io.vertx.core.json.JsonArray;
import io.vertx.core.net.PemKeyCertOptions;
import io.vertx.core.net.PemTrustOptions;
import io.vertx.ext.web.Http2PushMapping;
import io.vertx.ext.web.Router;
import io.vertx.ext.web.impl.Utils;
import io.vertx.ext.web.WebTestBase;
import org.junit.Test;
<<<<<<< HEAD

import java.io.File;
import java.nio.file.Files;
import java.text.DateFormat;
=======
>>>>>>> d24353e6
import java.util.List;
import java.util.ArrayList;
import java.util.Arrays;
import java.util.Date;
import java.util.HashSet;
import java.util.Set;
import java.io.File;
import java.text.DateFormat;
import java.util.concurrent.CountDownLatch;
import java.util.concurrent.atomic.AtomicReference;

/**
 * @author <a href="http://tfox.org">Tim Fox</a>
 */
public class StaticHandlerTest extends WebTestBase {

  private final DateFormat dateTimeFormatter = Utils.createRFC1123DateTimeFormatter();

  protected StaticHandler stat;

  @Override
  public void setUp() throws Exception {
    super.setUp();
    stat = StaticHandler.create();
    router.route().handler(stat);
  }

  @Test
  public void testGetDefaultIndex() throws Exception {
    testRequest(HttpMethod.GET, "/", 200, "OK", "<html><body>Index page</body></html>");
  }

  @Test
  public void testGetSubdirectorySlashDefaultIndex() throws Exception {
    testRequest(HttpMethod.GET, "/somedir/", 200, "OK", "<html><body>Subdirectory index page</body></html>");
  }

  @Test
  public void testGetOtherIndex() throws Exception {
    stat.setIndexPage("otherpage.html");
    testRequest(HttpMethod.GET, "/", 200, "OK", "<html><body>Other page</body></html>");
  }

  @Test
  public void testGetSubdirectoryOtherIndex() throws Exception {
    stat.setIndexPage("otherpage.html");
    testRequest(HttpMethod.GET, "/somedir", 200, "OK", "<html><body>Subdirectory other page</body></html>");
  }

  @Test
  public void testGetSubdirectorySlashOtherIndex() throws Exception {
    stat.setIndexPage("otherpage.html");
    testRequest(HttpMethod.GET, "/somedir", 200, "OK", "<html><body>Subdirectory other page</body></html>");
  }

  @Test
  public void testGetFileWithSpaces() throws Exception {
    testRequest(HttpMethod.GET, "/file%20with%20spaces.html", 200, "OK", "<html><body>File with spaces</body></html>");
  }

  @Test
  public void testGetOtherPage() throws Exception {
    testRequest(HttpMethod.GET, "/otherpage.html", 200, "OK", "<html><body>Other page</body></html>");
  }

  @Test
  public void testGetPageFromSubdir() throws Exception {
    testRequest(HttpMethod.GET, "/somedir/something.html", 200, "OK", "<html><body>Blah page</body></html>");
  }

  @Test
  public void testBadPathNoLeadingSlash() throws Exception {
    testRequest(HttpMethod.GET, "otherpage.html", 404, "Not Found");
  }

  @Test
  public void testGetHiddenPage() throws Exception {
    testRequest(HttpMethod.GET, "/.hidden.html", 200, "OK", "<html><body>Hidden page</body></html>");
  }

  @Test
  public void testCantGetHiddenPage() throws Exception {
    stat.setIncludeHidden(false);
    testRequest(HttpMethod.GET, "/.hidden.html", 404, "Not Found");
  }

  @Test
  public void testGetHiddenPageSubdir() throws Exception {
    testRequest(HttpMethod.GET, "/somedir/.hidden.html", 200, "OK", "<html><body>Hidden page</body></html>");
  }

  @Test
  public void testCantGetHiddenPageSubdir() throws Exception {
    stat.setIncludeHidden(false);
    testRequest(HttpMethod.GET, "/somedir/.hidden.html", 404, "Not Found");
  }

  @Test
  public void testCantGetNoSuchPage() throws Exception {
    testRequest(HttpMethod.GET, "/notexists.html", 404, "Not Found");
  }

  @Test
  public void testCantGetNoSuchPageInSubDir() throws Exception {
    testRequest(HttpMethod.GET, "/somedir/notexists.html", 404, "Not Found");
  }

  @Test
  public void testDateHeaderSet() throws Exception {
    testRequest(HttpMethod.GET, "/otherpage.html", null, res -> {
      String dateHeader = res.headers().get("date");
      assertNotNull(dateHeader);
      long diff = System.currentTimeMillis() - toDateTime(dateHeader);
      assertTrue(diff > 0 && diff < 2000);
    }, 200, "OK", null);
  }

  @Test
  public void testContentHeadersSet() throws Exception {
    testRequest(HttpMethod.GET, "/otherpage.html", null, res -> {
      String contentType = res.headers().get("content-type");
      String contentLength = res.headers().get("content-length");
      assertEquals("text/html;charset=UTF-8", contentType);
      assertEquals(fileSize("src/test/resources/webroot/otherpage.html"), Integer.valueOf(contentLength).intValue());
    }, 200, "OK", null);
    testRequest(HttpMethod.GET, "/foo.json", null, res -> {
      String contentType = res.headers().get("content-type");
      String contentLength = res.headers().get("content-length");
      assertEquals("application/json", contentType);
      assertEquals(fileSize("src/test/resources/webroot/foo.json"), Integer.valueOf(contentLength).intValue());
    }, 200, "OK", null);
  }

  @Test
  public void testNoLinkPreload() throws Exception {
    stat.setWebRoot("webroot/somedir3");
    testRequest(HttpMethod.GET, "/testLinkPreload.html", null, res -> {
      List<String> linkHeaders = res.headers().getAll("Link");
      assertTrue(linkHeaders.isEmpty());
    }, 200, "OK", null);
  }

  @Test
  public void testLinkPreload() throws Exception {
    List<Http2PushMapping> mappings = new ArrayList<>();
    mappings.add(new Http2PushMapping("style.css", "style", false));
    mappings.add(new Http2PushMapping("coin.png", "image", false));
    stat.setHttp2PushMapping(mappings)
        .setWebRoot("webroot/somedir3");
    testRequest(HttpMethod.GET, "/testLinkPreload.html", null, res -> {
      List<String> linkHeaders = res.headers().getAll("Link");
      assertTrue(linkHeaders.contains("<style.css>; rel=preload; as=style"));
      assertTrue(linkHeaders.contains("<coin.png>; rel=preload; as=image"));
    }, 200, "OK", null);
  }

  @Test
  public void testNoHttp2Push() throws Exception {
    stat.setWebRoot("webroot/somedir3");
    router.route().handler(stat);
    HttpServer http2Server = vertx.createHttpServer(new HttpServerOptions()
      .setUseAlpn(true)
      .setSsl(true)
      .setPemKeyCertOptions(new PemKeyCertOptions().setKeyPath("tls/server-key.pem").setCertPath("tls/server-cert.pem")));
    http2Server.requestHandler(router).listen(8443);

    HttpClientOptions options = new HttpClientOptions()
      .setSsl(true)
      .setUseAlpn(true)
      .setProtocolVersion(HttpVersion.HTTP_2)
      .setPemTrustOptions(new PemTrustOptions().addCertPath("tls/server-cert.pem"));
    HttpClient client = vertx.createHttpClient(options);
    HttpClientRequest request = client.get(8443, "localhost", "/testLinkPreload.html", resp -> {
      assertEquals(200, resp.statusCode());
      assertEquals(HttpVersion.HTTP_2, resp.version());
      resp.bodyHandler(this::assertNotNull);
      testComplete();
    });
    request.pushHandler(pushedReq -> pushedReq.handler(pushedResp -> {
      fail();
    }));
    request.end();
    await();
  }

  @Test
  public void testHttp2Push() throws Exception {
    List<Http2PushMapping> mappings = new ArrayList<>();
    mappings.add(new Http2PushMapping("style.css", "style", false));
    mappings.add(new Http2PushMapping("coin.png", "image", false));
    stat.setHttp2PushMapping(mappings)
        .setWebRoot("webroot/somedir3");
    router.route().handler(stat);
    HttpServer http2Server = vertx.createHttpServer(new HttpServerOptions()
        .setUseAlpn(true)
        .setSsl(true)
        .setPemKeyCertOptions(new PemKeyCertOptions().setKeyPath("tls/server-key.pem").setCertPath("tls/server-cert.pem")));
    http2Server.requestHandler(router).listen(8443);

    HttpClientOptions options = new HttpClientOptions()
      .setSsl(true)
      .setUseAlpn(true)
      .setProtocolVersion(HttpVersion.HTTP_2)
      .setPemTrustOptions(new PemTrustOptions().addCertPath("tls/server-cert.pem"));
    HttpClient client = vertx.createHttpClient(options);
    HttpClientRequest request = client.get(8443, "localhost", "/testLinkPreload.html", resp -> {
      assertEquals(200, resp.statusCode());
      assertEquals(HttpVersion.HTTP_2, resp.version());
      resp.bodyHandler(this::assertNotNull);
    });
    CountDownLatch latch = new CountDownLatch(2);
    request.pushHandler(pushedReq -> pushedReq.handler(pushedResp -> {
      assertNotNull(pushedResp);
      pushedResp.bodyHandler(this::assertNotNull);
      latch.countDown();
    }));
    request.end();
    latch.await();
  }

  @Test
  public void testSkipCompressionForMediaTypes() throws Exception {
    Set<String> compressedMediaTypes = new HashSet<>();
    compressedMediaTypes.add("image/jpeg");
    stat.skipCompressionForMediaTypes(compressedMediaTypes);
    router.route().handler(stat);

    waitFor(4);
    server.close();
    server = vertx.createHttpServer(getHttpServerOptions().setCompressionSupported(true));
    server.requestHandler(router).listen(8444);

    final List<CharSequence> acceptEncodings = new ArrayList<CharSequence>();
    acceptEncodings.add("gzip");
    acceptEncodings.add("jpg");
    acceptEncodings.add("jpeg");
    acceptEncodings.add("png");
    final String[] routes = {"/testCompressionSuffix.html", "/somedir/range.jpg", "/somedir/range.jpeg", "/somedir3/coin.png"};
    final int[] statusCodes = new int[4];
    final String[] contentEncodings = new String[4];

    for (int i = 0; i < 4; i++) {
      int finalI = i;
      HttpClientRequest request = client.get(8444, "localhost", routes[i], resp -> {
        statusCodes[finalI] = resp.statusCode();
        contentEncodings[finalI] = resp.getHeader(HttpHeaders.CONTENT_ENCODING);
        complete();
      });
      request.putHeader(HttpHeaders.ACCEPT_ENCODING, acceptEncodings);
      request.end();
    }
    await();

    final int successCode = 200;
    //jpeg and jpg have the same mime type, hence both are not compressed
    final CharSequence[] expectedContentEncodings = {"gzip", HttpHeaders.IDENTITY, HttpHeaders.IDENTITY, "gzip"};
    for (int i = 0; i < 4; i++) {
      assertEquals("Status code does not equal 200 for request " + (i+1), successCode, statusCodes[i]);
      assertEquals("Content-Encoding did not match for request " + (i+1), expectedContentEncodings[i].toString(), contentEncodings[i]);
    }
  }

  @Test
  public void testSkipCompressionForSuffixes() throws Exception {
    Set<String> compressedSuffixes = new HashSet<>();
    compressedSuffixes.add("jpg");
    stat.skipCompressionForSuffixes(compressedSuffixes);
    router.route().handler(stat);

    waitFor(4);
    server.close();
    server = vertx.createHttpServer(getHttpServerOptions().setCompressionSupported(true));
    server.requestHandler(router).listen(8444);

    final List<CharSequence> acceptEncodings = new ArrayList<CharSequence>();
    acceptEncodings.add("gzip");
    acceptEncodings.add("jpg");
    acceptEncodings.add("jpeg");
    acceptEncodings.add("png");
    final String[] routes = {"/testCompressionSuffix.html", "/somedir/range.jpg", "/somedir/range.jpeg", "/somedir3/coin.png"};
    final int[] statusCodes = new int[4];
    final String[] contentEncodings = new String[4];

    for (int i = 0; i < 4; i++) {
      int finalI = i;
      HttpClientRequest request = client.get(8444, "localhost", routes[i], resp -> {
        statusCodes[finalI] = resp.statusCode();
        contentEncodings[finalI] = resp.getHeader(HttpHeaders.CONTENT_ENCODING);
        complete();
      });
      request.putHeader(HttpHeaders.ACCEPT_ENCODING, acceptEncodings);
      request.end();
    }
    await();

    final int successCode = 200;
    final CharSequence[] expectedContentEncodings = {"gzip", HttpHeaders.IDENTITY, "gzip", "gzip"};
    for (int i = 0; i < 4; i++) {
      assertEquals("Status code does not equal 200 for request " + (i+1), successCode, statusCodes[i]);
      assertEquals("Content-Encoding did not match for request " + (i+1), expectedContentEncodings[i].toString(), contentEncodings[i]);
    }
  }

  @Test
  public void testHead() throws Exception {
    CountDownLatch latch = new CountDownLatch(1);
    testRequest(HttpMethod.HEAD, "/otherpage.html", null, res -> {
      res.bodyHandler(buff -> assertEquals(0, buff.length()));
      res.endHandler(v -> latch.countDown());
    }, 200, "OK", null);
    awaitLatch(latch);
  }

  @Test
  public void testCacheReturnFromCache() throws Exception {
    AtomicReference<String> lastModifiedRef = new AtomicReference<>();
    testRequest(HttpMethod.GET, "/otherpage.html", null, res -> {
      String cacheControl = res.headers().get("cache-control");
      String lastModified = res.headers().get("last-modified");
      lastModifiedRef.set(lastModified);
      assertNotNull(cacheControl);
      assertNotNull(lastModified);
      assertEquals("public, max-age=" + StaticHandler.DEFAULT_MAX_AGE_SECONDS, cacheControl);
    }, 200, "OK", "<html><body>Other page</body></html>");
    testRequest(HttpMethod.GET, "/otherpage.html", req -> req.putHeader("if-modified-since", lastModifiedRef.get()), null, 304, "Not Modified", null);
  }

  @Test
  public void testCacheIndexPageReturnFromCache() throws Exception {
    AtomicReference<String> lastModifiedRef = new AtomicReference<>();
    testRequest(HttpMethod.GET, "/somedir", null, res -> {
      String cacheControl = res.headers().get("cache-control");
      String lastModified = res.headers().get("last-modified");
      lastModifiedRef.set(lastModified);
      assertNotNull(cacheControl);
      assertNotNull(lastModified);
      assertEquals("public, max-age=" + StaticHandler.DEFAULT_MAX_AGE_SECONDS, cacheControl);
    }, 200, "OK", "<html><body>Subdirectory index page</body></html>");
    testRequest(HttpMethod.GET, "/somedir", req -> req.putHeader("if-modified-since", lastModifiedRef.get()), null, 304, "Not Modified", null);
  }

  @Test
  public void testCachingDisabled() throws Exception {
    stat.setCachingEnabled(false);
    testRequest(HttpMethod.GET, "/otherpage.html", null, res -> {
      String cacheControl = res.headers().get("cache-control");
      String lastModified = res.headers().get("last-modified");
      assertNull(cacheControl);
      assertNull(lastModified);
    }, 200, "OK", "<html><body>Other page</body></html>");
  }

  @Test
  public void testCacheNoCacheAsNoIfModifiedSinceHeader() throws Exception {
    testRequest(HttpMethod.GET, "/otherpage.html", 200, "OK", "<html><body>Other page</body></html>");
    testRequest(HttpMethod.GET, "/otherpage.html", 200, "OK", "<html><body>Other page</body></html>");
  }

  @Test
  public void testCacheGetNew() throws Exception {
    AtomicReference<String> lastModifiedRef = new AtomicReference<>();
    testRequest(HttpMethod.GET, "/otherpage.html", null, res -> {
      String cacheControl = res.headers().get("cache-control");
      String lastModified = res.headers().get("last-modified");
      lastModifiedRef.set(lastModified);
      assertNotNull(cacheControl);
      assertNotNull(lastModified);
      assertEquals("public, max-age=" + StaticHandler.DEFAULT_MAX_AGE_SECONDS, cacheControl);
    }, 200, "OK", "<html><body>Other page</body></html>");
    testRequest(HttpMethod.GET, "/otherpage.html", req -> req.putHeader("if-modified-since", dateTimeFormatter.format(toDateTime(lastModifiedRef.get()) - 1)), res -> {
    }, 200, "OK", "<html><body>Other page</body></html>");
  }

  @Test
  public void testSendVaryAcceptEncodingHeader() throws Exception {
    testRequest(HttpMethod.GET, "/otherpage.html", req -> req.putHeader("accept-encoding", "gzip"), res -> {
      String vary = res.headers().get("vary");
      assertNotNull(vary);
      assertEquals("accept-encoding", vary);
    }, 200, "OK", "<html><body>Other page</body></html>");
  }

  @Test
  public void testNoSendingOfVaryAcceptEncodingHeader() throws Exception {
    testRequest(HttpMethod.GET, "/otherpage.html", null, res -> {
      String vary = res.headers().get("vary");
      assertNull(vary);
    }, 200, "OK", "<html><body>Other page</body></html>");
  }

  @Test
  public void testSetMaxAge() throws Exception {
    long maxAge = 60 * 60;
    stat.setMaxAgeSeconds(maxAge);
    testRequest(HttpMethod.GET, "/otherpage.html", null, res -> {
      String cacheControl = res.headers().get("cache-control");
      assertEquals("public, max-age=" + maxAge, cacheControl);
    }, 200, "OK", "<html><body>Other page</body></html>");
  }

  @Test
  public void testGetOtherPageTwice() throws Exception {
    testRequest(HttpMethod.GET, "/otherpage.html", 200, "OK", "<html><body>Other page</body></html>");
    testRequest(HttpMethod.GET, "/otherpage.html", 200, "OK", "<html><body>Other page</body></html>");
  }

  @Test
  public void testServeFilesFromFilesystem() throws Exception {
    stat.setWebRoot("src/test/filesystemwebroot");
    testRequest(HttpMethod.GET, "/fspage.html", 200, "OK", "<html><body>File system page</body></html>");
  }

  @Test
  public void testServeFilesFromFilesystemWebRootConstructor() throws Exception {
    stat = StaticHandler.create("src/test/filesystemwebroot");
    router.clear();
    router.route().handler(stat);
    testRequest(HttpMethod.GET, "/fspage.html", 200, "OK", "<html><body>File system page</body></html>");
  }

  @Test
  public void testCacheFilesNotReadOnly() throws Exception {
    stat.setFilesReadOnly(false);
    stat.setWebRoot("src/test/filesystemwebroot");
    long modified = Utils.secondsFactor(new File("src/test/filesystemwebroot", "fspage.html").lastModified());
    testRequest(HttpMethod.GET, "/fspage.html", null, res -> {
      String lastModified = res.headers().get("last-modified");
      assertEquals(modified, toDateTime(lastModified));
    }, 200, "OK", "<html><body>File system page</body></html>");
    testRequest(HttpMethod.GET, "/fspage.html", req -> req.putHeader("if-modified-since", dateTimeFormatter.format(modified)), null, 304, "Not Modified", null);
  }

  @Test
  public void testCacheFilesEntryCached() throws Exception {
    stat.setFilesReadOnly(false);
    stat.setWebRoot("src/test/filesystemwebroot");
    File resource = new File("src/test/filesystemwebroot", "fspage.html");
    long modified = resource.lastModified();
    testRequest(HttpMethod.GET, "/fspage.html", null, res -> {
      String lastModified = res.headers().get("last-modified");
      assertEquals(modified, toDateTime(lastModified));
      // Now update the web resource
      resource.setLastModified(modified + 1000);
    }, 200, "OK", "<html><body>File system page</body></html>");
    // But it should still return not modified as the entry is cached
    testRequest(HttpMethod.GET, "/fspage.html", req -> req.putHeader("if-modified-since", dateTimeFormatter.format(modified)), null, 304, "Not Modified", null);
  }

  @Test
  public void testCacheFilesEntryOld() throws Exception {
	String webroot = "src/test/filesystemwebroot", page = "/fspage.html";
	File resource = new File(webroot + page);
	String html = new String(Files.readAllBytes(resource.toPath()));
	int cacheEntryTimeout = 100;

    stat.setFilesReadOnly(false);
    stat.setWebRoot(webroot);
    stat.setCacheEntryTimeout(cacheEntryTimeout);

    long modified = Utils.secondsFactor(resource.lastModified());
    testRequest(HttpMethod.GET, page, null, res -> {
      String lastModified = res.headers().get("last-modified");
      assertEquals(modified, toDateTime(lastModified));
      // Now update the web resource
      resource.setLastModified(modified + 1000);
    }, 200, "OK", html);
    // But it should return a new entry as the entry is now old
    Thread.sleep(cacheEntryTimeout + 1);
    testRequest(HttpMethod.GET, page, req -> req.putHeader("if-modified-since", dateTimeFormatter.format(modified)), res -> {
      String lastModified = res.headers().get("last-modified");
      assertEquals(modified + 1000, toDateTime(lastModified));
    }, 200, "OK", html);

    // 304 must still work when cacheEntry.isOutOfDate() == true, https://github.com/vert-x3/vertx-web/issues/726
    Thread.sleep(cacheEntryTimeout + 1);

    testRequest(HttpMethod.GET, page, req -> req.putHeader("if-modified-since", dateTimeFormatter.format(modified + 1000)), 304, "Not Modified", null);
  }

  @Test
  public void testCacheFilesFileDeleted() throws Exception {
    File webroot = new File(".vertx/webroot"), pageFile = new File(webroot, "deleted.html");
    if (!pageFile.exists()) {
      webroot.mkdirs();
      pageFile.createNewFile();
    }
    String page = '/' + pageFile.getName();

    stat.setFilesReadOnly(false);
    stat.setWebRoot(webroot.getPath());
    stat.setCacheEntryTimeout(3600 * 1000);

    long modified = Utils.secondsFactor(pageFile.lastModified());
    testRequest(HttpMethod.GET, page, req -> req.putHeader("if-modified-since", dateTimeFormatter.format(modified)), null, 304, "Not Modified", null);
    pageFile.delete();
    testRequest(HttpMethod.GET, page, 404, "Not Found");
    testRequest(HttpMethod.GET, page, req -> req.putHeader("if-modified-since", dateTimeFormatter.format(modified)), null, 404, "Not Found", null);

  }

  @Test
  public void testDirectoryListingText() throws Exception {
    stat.setDirectoryListing(true);
<<<<<<< HEAD
    Set<String> expected = new HashSet<>(Arrays.asList(".hidden.html", "a", "foo.json", "index.html", "otherpage.html", "somedir", "somedir2", "somedir3", "file with spaces.html"));
    testRequest(HttpMethod.GET, "/", null, resp -> resp.bodyHandler(buff -> {
      String sBuff = buff.toString();
      String[] elems = sBuff.split("\n");
      assertEquals(expected.size(), elems.length);
      for (String elem : elems) {
        assertTrue(expected.contains(elem));
      }
    }), 200, "OK", null);
=======
    Set<String> expected = new HashSet<>(Arrays.asList(".hidden.html", "a", "foo.json", "index.html", "otherpage.html", "somedir", "somedir2", "somedir3", "testCompressionSuffix.html", "file with spaces.html"));
    testRequest(HttpMethod.GET, "/", null, resp -> {
      resp.bodyHandler(buff -> {
        String sBuff = buff.toString();
        String[] elems = sBuff.split("\n");
        assertEquals(expected.size(), elems.length);
        for (String elem : elems) {
          assertTrue(expected.contains(elem));
        }
      });
    }, 200, "OK", null);
>>>>>>> d24353e6
  }

  @Test
  public void testDirectoryListingTextNoHidden() throws Exception {
    stat.setDirectoryListing(true);
    stat.setIncludeHidden(false);
<<<<<<< HEAD
    Set<String> expected = new HashSet<>(Arrays.asList("foo.json", "a", "index.html", "otherpage.html", "somedir", "somedir2", "somedir3", "file with spaces.html"));
    testRequest(HttpMethod.GET, "/", null, resp -> resp.bodyHandler(buff -> {
      assertEquals("text/plain", resp.headers().get("content-type"));
      String sBuff = buff.toString();
      String[] elems = sBuff.split("\n");
      assertEquals(expected.size(), elems.length);
      for (String elem: elems) {
        assertTrue(expected.contains(elem));
      }
    }), 200, "OK", null);
=======
    Set<String> expected = new HashSet<>(Arrays.asList("foo.json", "a", "index.html", "otherpage.html", "somedir", "somedir2", "somedir3", "testCompressionSuffix.html", "file with spaces.html"));
    testRequest(HttpMethod.GET, "/", null, resp -> {
      resp.bodyHandler(buff -> {
        assertEquals("text/plain", resp.headers().get("content-type"));
        String sBuff = buff.toString();
        String[] elems = sBuff.split("\n");
        assertEquals(expected.size(), elems.length);
        for (String elem: elems) {
          assertTrue(expected.contains(elem));
        }
      });
    }, 200, "OK", null);
>>>>>>> d24353e6
  }

  @Test
  public void testDirectoryListingJson() throws Exception {
    stat.setDirectoryListing(true);
<<<<<<< HEAD
    Set<String> expected = new HashSet<>(Arrays.asList(".hidden.html", "foo.json", "index.html", "otherpage.html", "a", "somedir", "somedir2", "somedir3", "file with spaces.html"));
    testRequest(HttpMethod.GET, "/", req -> req.putHeader("accept", "application/json"), resp -> resp.bodyHandler(buff -> {
      assertEquals("application/json", resp.headers().get("content-type"));
      String sBuff = buff.toString();
      JsonArray arr = new JsonArray(sBuff);
      assertEquals(expected.size(), arr.size());
      for (Object elem: arr) {
        assertTrue(expected.contains(elem));
      }
      testComplete();
    }), 200, "OK", null);
=======
    Set<String> expected = new HashSet<>(Arrays.asList(".hidden.html", "foo.json", "index.html", "otherpage.html", "a", "somedir", "somedir2", "somedir3", "testCompressionSuffix.html", "file with spaces.html"));
    testRequest(HttpMethod.GET, "/", req -> {
      req.putHeader("accept", "application/json");
    }, resp -> {
      resp.bodyHandler(buff -> {
        assertEquals("application/json", resp.headers().get("content-type"));
        String sBuff = buff.toString();
        JsonArray arr = new JsonArray(sBuff);
        assertEquals(expected.size(), arr.size());
        for (Object elem: arr) {
          assertTrue(expected.contains(elem));
        }
        testComplete();
      });
    }, 200, "OK", null);
>>>>>>> d24353e6
    await();
  }

  @Test
  public void testDirectoryListingJsonNoHidden() throws Exception {
    stat.setDirectoryListing(true);
    stat.setIncludeHidden(false);
<<<<<<< HEAD
    Set<String> expected = new HashSet<>(Arrays.asList("foo.json", "a", "index.html", "otherpage.html", "somedir", "somedir2", "somedir3", "file with spaces.html"));
    testRequest(HttpMethod.GET, "/", req -> req.putHeader("accept", "application/json"), resp -> resp.bodyHandler(buff -> {
      assertEquals("application/json", resp.headers().get("content-type"));
      String sBuff = buff.toString();
      JsonArray arr = new JsonArray(sBuff);
      assertEquals(expected.size(), arr.size());
      for (Object elem: arr) {
        assertTrue(expected.contains(elem));
      }
      testComplete();
    }), 200, "OK", null);
=======
    Set<String> expected = new HashSet<>(Arrays.asList("foo.json", "a", "index.html", "otherpage.html", "somedir", "somedir2", "somedir3", "testCompressionSuffix.html", "file with spaces.html"));
    testRequest(HttpMethod.GET, "/", req -> {
      req.putHeader("accept", "application/json");
    }, resp -> {
      resp.bodyHandler(buff -> {
        assertEquals("application/json", resp.headers().get("content-type"));
        String sBuff = buff.toString();
        JsonArray arr = new JsonArray(sBuff);
        assertEquals(expected.size(), arr.size());
        for (Object elem: arr) {
          assertTrue(expected.contains(elem));
        }
        testComplete();
      });
    }, 200, "OK", null);
>>>>>>> d24353e6
    await();
  }

  @Test
  public void testDirectoryListingHtml() throws Exception {
    stat.setDirectoryListing(true);

    testDirectoryListingHtmlCustomTemplate("vertx-web-directory.html");
  }

  @Test
  public void testCustomDirectoryListingHtml() throws Exception {
    stat.setDirectoryListing(true);
    String dirTemplate = "custom_dir_template.html";
    stat.setDirectoryTemplate(dirTemplate);

    testDirectoryListingHtmlCustomTemplate(dirTemplate);
  }

  private void testDirectoryListingHtmlCustomTemplate(String dirTemplateFile) throws Exception {
    stat.setDirectoryListing(true);


    String directoryTemplate = Utils.readResourceToBuffer(dirTemplateFile).toString();

    String parentLink = "<a href=\"/\">..</a>";
    String files = "<ul id=\"files\"><li><a href=\"/somedir2/foo2.json\" title=\"foo2.json\">foo2.json</a></li>" +
      "<li><a href=\"/somedir2/somepage.html\" title=\"somepage.html\">somepage.html</a></li>" +
      "<li><a href=\"/somedir2/somepage2.html\" title=\"somepage2.html\">somepage2.html</a></li></ul>";

    String expected = directoryTemplate.replace("{directory}", "/somedir2/").replace("{parent}", parentLink).replace("{files}", files);

    testRequest(HttpMethod.GET, "/somedir2", req -> req.putHeader("accept", "text/html"), resp -> resp.bodyHandler(buff -> {
      assertEquals("text/html", resp.headers().get("content-type"));
      String sBuff = buff.toString();
      assertEquals(expected, sBuff);
      testComplete();
    }), 200, "OK", null);
    await();
  }

  @Test
  public void testFSBlockingTuning() throws Exception {
    stat.setCachingEnabled(false);
    stat.setMaxAvgServeTimeNs(10000);
    for (int i = 0; i < 2000; i++) {
      testRequest(HttpMethod.GET, "/otherpage.html", null, res -> {
        String cacheControl = res.headers().get("cache-control");
        String lastModified = res.headers().get("last-modified");
        assertNull(cacheControl);
        assertNull(lastModified);
      }, 200, "OK", "<html><body>Other page</body></html>");
    }
  }

  @Test
  public void testServerRelativeToPath() throws Exception {
    router.clear();
    router.route("/somedir/*").handler(stat);
    testRequest(HttpMethod.GET, "/somedir/otherpage.html", 200, "OK", "<html><body>Other page</body></html>");
  }

  @Test
  public void testServerRelativeToPathAndMountPoint() throws Exception {
    router.clear();
    Router subRouter = Router.router(vertx);
    subRouter.route("/somedir/*").handler(stat);
    router.mountSubRouter("/mymount/", subRouter);
    testRequest(HttpMethod.GET, "/mymount/somedir/otherpage.html", 200, "OK", "<html><body>Other page</body></html>");
  }

  @Test
  public void testRangeAwareRequestHeaders() throws Exception {
    stat.setEnableRangeSupport(true);
    // this is a 3 step test
    // 1. request a head to a static image, this should tell us the server supports ranges
    // 2. make a request of the 1st 1000 bytes
    // 3. request all bytes after 1000
    // 4. request bytes from 1000 up to 5000000 if available (which isn't)

    testRequest(HttpMethod.HEAD, "/somedir/range.jpg", null, res -> {
      assertEquals("bytes", res.headers().get("Accept-Ranges"));
      assertEquals("15783", res.headers().get("Content-Length"));
    }, 200, "OK", null);

    testRequest(HttpMethod.GET, "/somedir/range.jpg", req -> req.headers().set("Range", "bytes=0-999"), res -> {
      assertEquals("bytes", res.headers().get("Accept-Ranges"));
      assertEquals("1000", res.headers().get("Content-Length"));
      assertEquals("bytes 0-999/15783", res.headers().get("Content-Range"));
    }, 206, "Partial Content", null);

    testRequest(HttpMethod.GET, "/somedir/range.jpg", req -> req.headers().set("Range", "bytes=1000-"), res -> {
      assertEquals("bytes", res.headers().get("Accept-Ranges"));
      assertEquals("14783", res.headers().get("Content-Length"));
      assertEquals("bytes 1000-15782/15783", res.headers().get("Content-Range"));
    }, 206, "Partial Content", null);
    testRequest(HttpMethod.GET, "/somedir/range.jpg", req -> req.headers().set("Range", "bytes=1000-5000000"), res -> {
      assertEquals("bytes", res.headers().get("Accept-Ranges"));
      assertEquals("14783", res.headers().get("Content-Length"));
      assertEquals("bytes 1000-15782/15783", res.headers().get("Content-Range"));
    }, 206, "Partial Content", null);
  }

  @Test
  public void testRangeAwareRequestBody() throws Exception {
    stat.setEnableRangeSupport(true);
    testRequest(HttpMethod.GET, "/somedir/range.jpg", req -> req.headers().set("Range", "bytes=0-999"), res -> res.bodyHandler(buff -> {
      assertEquals("bytes", res.headers().get("Accept-Ranges"));
      assertEquals("1000", res.headers().get("Content-Length"));
      assertEquals("bytes 0-999/15783", res.headers().get("Content-Range"));

      assertEquals(1000, buff.length());
      testComplete();
    }), 206, "Partial Content", null);
    await();
  }

  @Test
  public void testRangeAwareRequestBodyForDisabledRangeSupport() throws Exception {
    stat.setEnableRangeSupport(false);
    testRequest(HttpMethod.GET, "/somedir/range.jpg", req -> req.headers().set("Range", "bytes=0-999"), res -> res.bodyHandler(buff -> {
      assertNull(res.headers().get("Accept-Ranges"));
      assertNotSame("1000", res.headers().get("Content-Length"));

      assertNotSame(1000, buff.length());
      testComplete();
    }), 200, "OK", null);
    await();
  }

  @Test
  public void testOutOfRangeRequestBody() throws Exception {
    stat.setEnableRangeSupport(true);
    testRequest(HttpMethod.GET, "/somedir/range.jpg", req -> req.headers().set("Range", "bytes=15783-"), res -> res.bodyHandler(buff -> {
      assertEquals("bytes */15783", res.headers().get("Content-Range"));
      testComplete();
    }), 416, "Requested Range Not Satisfiable", null);
    await();
  }

  @Test
  public void testContentTypeSupport() throws Exception {
    testRequest(HttpMethod.GET, "/somedir/range.jpg", req -> {
    }, res -> {
      assertNotNull(res.getHeader("Content-Type"));
      assertEquals("image/jpeg", res.getHeader("Content-Type"));
      testComplete();
    }, 200, "OK", null);
    await();
  }

  @Test
  public void testAsyncExceptionIssue231() throws Exception {
    stat.setAlwaysAsyncFS(true);
    testRequest(HttpMethod.GET, "/non_existing.html", 404, "Not Found");
  }

  @Test
  public void testServerFileSystemPath() throws Exception {
    router.clear();

    File file = File.createTempFile("vertx", "tmp");
    file.deleteOnExit();

    // remap stat to the temp dir
    try {
      stat = StaticHandler.create(file.getParent());
      fail();
    } catch (IllegalArgumentException e) {
      // expected
    }

    stat = StaticHandler.create().setAllowRootFileSystemAccess(true).setWebRoot(file.getParent());
    router.route().handler(stat);

    testRequest(HttpMethod.GET, "/" + file.getName(), 200, "OK", "");
  }

  @Test(expected = IllegalArgumentException.class)
  public void testAccessToRootPath() throws Exception {
    router.clear();

    File file = File.createTempFile("vertx", "tmp");
    file.deleteOnExit();

    // remap stat to the temp dir
    stat = StaticHandler.create().setWebRoot(file.getParent());
  }

  @Test
  public void testLastModifiedInGMT() throws Exception {
    testRequest(HttpMethod.GET, "/otherpage.html", null, res -> {
      String lastModified = res.headers().get("last-modified");
      assertTrue(lastModified.endsWith("GMT"));
    }, 200, "OK", "<html><body>Other page</body></html>");
  }

  @Test
  public void testChangeDefaultContentEncoding() throws Exception {
    stat.setDefaultContentEncoding("ISO-8859-1");
    testRequest(HttpMethod.GET, "/otherpage.html", null, res -> {
      String contentType = res.headers().get("Content-Type");
      System.out.println(contentType);
      assertEquals("text/html;charset=ISO-8859-1", contentType);
    }, 200, "OK", "<html><body>Other page</body></html>");
  }

  @Test
  public void testHandlerAfter() throws Exception {
    router.get().handler(ctx -> ctx.response().end("Howdy!"));
    testRequest(HttpMethod.GET, "/not-existing-file.html", 200, "OK", "Howdy!");
  }


  // TODO
  // 1.Test all the params including invalid values
  // 2. Make sure exists isn't being called too many times

  private long toDateTime(String header) {
    try {
      Date date = dateTimeFormatter.parse(header);
      return date.getTime();
    } catch (Exception e) {
      fail(e.getMessage());
      return -1;
    }
  }

  private long fileSize(String filename) {
    return new File(filename).length();
  }
}<|MERGE_RESOLUTION|>--- conflicted
+++ resolved
@@ -32,13 +32,6 @@
 import io.vertx.ext.web.impl.Utils;
 import io.vertx.ext.web.WebTestBase;
 import org.junit.Test;
-<<<<<<< HEAD
-
-import java.io.File;
-import java.nio.file.Files;
-import java.text.DateFormat;
-=======
->>>>>>> d24353e6
 import java.util.List;
 import java.util.ArrayList;
 import java.util.Arrays;
@@ -542,17 +535,6 @@
   @Test
   public void testDirectoryListingText() throws Exception {
     stat.setDirectoryListing(true);
-<<<<<<< HEAD
-    Set<String> expected = new HashSet<>(Arrays.asList(".hidden.html", "a", "foo.json", "index.html", "otherpage.html", "somedir", "somedir2", "somedir3", "file with spaces.html"));
-    testRequest(HttpMethod.GET, "/", null, resp -> resp.bodyHandler(buff -> {
-      String sBuff = buff.toString();
-      String[] elems = sBuff.split("\n");
-      assertEquals(expected.size(), elems.length);
-      for (String elem : elems) {
-        assertTrue(expected.contains(elem));
-      }
-    }), 200, "OK", null);
-=======
     Set<String> expected = new HashSet<>(Arrays.asList(".hidden.html", "a", "foo.json", "index.html", "otherpage.html", "somedir", "somedir2", "somedir3", "testCompressionSuffix.html", "file with spaces.html"));
     testRequest(HttpMethod.GET, "/", null, resp -> {
       resp.bodyHandler(buff -> {
@@ -564,25 +546,12 @@
         }
       });
     }, 200, "OK", null);
->>>>>>> d24353e6
   }
 
   @Test
   public void testDirectoryListingTextNoHidden() throws Exception {
     stat.setDirectoryListing(true);
     stat.setIncludeHidden(false);
-<<<<<<< HEAD
-    Set<String> expected = new HashSet<>(Arrays.asList("foo.json", "a", "index.html", "otherpage.html", "somedir", "somedir2", "somedir3", "file with spaces.html"));
-    testRequest(HttpMethod.GET, "/", null, resp -> resp.bodyHandler(buff -> {
-      assertEquals("text/plain", resp.headers().get("content-type"));
-      String sBuff = buff.toString();
-      String[] elems = sBuff.split("\n");
-      assertEquals(expected.size(), elems.length);
-      for (String elem: elems) {
-        assertTrue(expected.contains(elem));
-      }
-    }), 200, "OK", null);
-=======
     Set<String> expected = new HashSet<>(Arrays.asList("foo.json", "a", "index.html", "otherpage.html", "somedir", "somedir2", "somedir3", "testCompressionSuffix.html", "file with spaces.html"));
     testRequest(HttpMethod.GET, "/", null, resp -> {
       resp.bodyHandler(buff -> {
@@ -595,25 +564,11 @@
         }
       });
     }, 200, "OK", null);
->>>>>>> d24353e6
   }
 
   @Test
   public void testDirectoryListingJson() throws Exception {
     stat.setDirectoryListing(true);
-<<<<<<< HEAD
-    Set<String> expected = new HashSet<>(Arrays.asList(".hidden.html", "foo.json", "index.html", "otherpage.html", "a", "somedir", "somedir2", "somedir3", "file with spaces.html"));
-    testRequest(HttpMethod.GET, "/", req -> req.putHeader("accept", "application/json"), resp -> resp.bodyHandler(buff -> {
-      assertEquals("application/json", resp.headers().get("content-type"));
-      String sBuff = buff.toString();
-      JsonArray arr = new JsonArray(sBuff);
-      assertEquals(expected.size(), arr.size());
-      for (Object elem: arr) {
-        assertTrue(expected.contains(elem));
-      }
-      testComplete();
-    }), 200, "OK", null);
-=======
     Set<String> expected = new HashSet<>(Arrays.asList(".hidden.html", "foo.json", "index.html", "otherpage.html", "a", "somedir", "somedir2", "somedir3", "testCompressionSuffix.html", "file with spaces.html"));
     testRequest(HttpMethod.GET, "/", req -> {
       req.putHeader("accept", "application/json");
@@ -629,7 +584,6 @@
         testComplete();
       });
     }, 200, "OK", null);
->>>>>>> d24353e6
     await();
   }
 
@@ -637,19 +591,6 @@
   public void testDirectoryListingJsonNoHidden() throws Exception {
     stat.setDirectoryListing(true);
     stat.setIncludeHidden(false);
-<<<<<<< HEAD
-    Set<String> expected = new HashSet<>(Arrays.asList("foo.json", "a", "index.html", "otherpage.html", "somedir", "somedir2", "somedir3", "file with spaces.html"));
-    testRequest(HttpMethod.GET, "/", req -> req.putHeader("accept", "application/json"), resp -> resp.bodyHandler(buff -> {
-      assertEquals("application/json", resp.headers().get("content-type"));
-      String sBuff = buff.toString();
-      JsonArray arr = new JsonArray(sBuff);
-      assertEquals(expected.size(), arr.size());
-      for (Object elem: arr) {
-        assertTrue(expected.contains(elem));
-      }
-      testComplete();
-    }), 200, "OK", null);
-=======
     Set<String> expected = new HashSet<>(Arrays.asList("foo.json", "a", "index.html", "otherpage.html", "somedir", "somedir2", "somedir3", "testCompressionSuffix.html", "file with spaces.html"));
     testRequest(HttpMethod.GET, "/", req -> {
       req.putHeader("accept", "application/json");
@@ -665,7 +606,6 @@
         testComplete();
       });
     }, 200, "OK", null);
->>>>>>> d24353e6
     await();
   }
 
