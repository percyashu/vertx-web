/*
 * Copyright 2014 Red Hat, Inc.
 *
 *  All rights reserved. This program and the accompanying materials
 *  are made available under the terms of the Eclipse Public License v1.0
 *  and Apache License v2.0 which accompanies this distribution.
 *
 *  The Eclipse Public License is available at
 *  http://www.eclipse.org/legal/epl-v10.html
 *
 *  The Apache License v2.0 is available at
 *  http://www.opensource.org/licenses/apache2.0.php
 *
 *  You may elect to redistribute this code under either of these licenses.
 */

package io.vertx.ext.web.handler.impl;

import io.vertx.core.json.JsonObject;
import io.vertx.ext.auth.User;
import io.vertx.ext.auth.oauth2.OAuth2Auth;
import io.vertx.ext.web.Route;
import io.vertx.ext.web.RoutingContext;
import io.vertx.ext.web.Session;
import io.vertx.ext.web.handler.OAuth2AuthHandler;

import java.io.UnsupportedEncodingException;
import java.net.URLEncoder;

/**
 * @author <a href="http://pmlopes@gmail.com">Paulo Lopes</a>
 */
public class OAuth2AuthHandlerImpl extends AuthHandlerImpl implements OAuth2AuthHandler {

  private final String host;

  private Route callback;
  private JsonObject extraParams = new JsonObject();

  public OAuth2AuthHandlerImpl(OAuth2Auth authProvider, String host) {
    super(authProvider);
    this.host = host;
  }

  @Override
  public void handle(RoutingContext ctx) {
    User user = ctx.user();
    if (user != null) {
      // Already authenticated.

      // if this provider support JWT authorize
      if (((OAuth2Auth) authProvider).hasJWTToken()) {
        authorise(user, ctx);
      } else {
        // oauth2 used only for authentication (with or without scopes)
        ctx.next();
      }

    } else {
      // redirect request to the oauth2 server
      ctx.response()
          .putHeader("Location", authURI(ctx.normalisedPath()))
          .setStatusCode(302)
          .end();
    }
  }

  private String authURI(String redirectURL) {
    if (callback == null) {
      throw new NullPointerException("callback is null");
    }

    StringBuilder scopes = new StringBuilder();

    try {
      for (String authority : authorities) {
        scopes.append(URLEncoder.encode(authority, "UTF-8"));
        scopes.append(',');
      }
    } catch (UnsupportedEncodingException e) {
      throw new RuntimeException(e);
    }

    // exclude the trailing comma
    if (scopes.length() > 0) {
      scopes.setLength(scopes.length() - 1);
    }

    return ((OAuth2Auth) authProvider).authorizeURL(new JsonObject()
          .put("redirect_uri", host + callback.getPath())
          .put("scope", scopes.toString())
          .put("state", redirectURL));
  }

  @Override
  public OAuth2AuthHandler extraParams(JsonObject extraParams) {
    this.extraParams = extraParams;
    return this;
  }

  @Override
  public OAuth2AuthHandler setupCallback(Route route) {

    this.callback = route;

    route.handler(ctx -> {
      // Handle the callback of the flow
      final String code = ctx.request().getParam("code");

      // code is a require value
      if (code == null) {
        ctx.fail(400);
        return;
      }

      final String state = ctx.request().getParam("state");

      ((OAuth2Auth) authProvider).getToken(new JsonObject().put("code", code).put("redirect_uri", host + callback.getPath()).mergeIn(extraParams), res -> {
        if (res.failed()) {
          ctx.fail(res.cause());
        } else {
          ctx.setUser(res.result());
<<<<<<< HEAD
          Session session = ctx.session();
          if (session != null) {
            // the user has upgraded from unauthenticated to authenticated
            // session should be upgraded as recommended by owasp
            session.regenerateId();
            // we should redirect the UA so this link becomes invalid
            ctx.response()
              .putHeader("Location", relative_redirect_uri)
              .setStatusCode(302)
              .end("Redirecting to " + relative_redirect_uri + ".");
          } else {
            // there is no session object so we cannot keep state
            ctx.reroute(relative_redirect_uri);
          }
=======
          ctx.reroute(state);
>>>>>>> 20c4474f
        }
      });
    });

    return this;
  }
}<|MERGE_RESOLUTION|>--- conflicted
+++ resolved
@@ -120,7 +120,6 @@
           ctx.fail(res.cause());
         } else {
           ctx.setUser(res.result());
-<<<<<<< HEAD
           Session session = ctx.session();
           if (session != null) {
             // the user has upgraded from unauthenticated to authenticated
@@ -135,9 +134,6 @@
             // there is no session object so we cannot keep state
             ctx.reroute(relative_redirect_uri);
           }
-=======
-          ctx.reroute(state);
->>>>>>> 20c4474f
         }
       });
     });
