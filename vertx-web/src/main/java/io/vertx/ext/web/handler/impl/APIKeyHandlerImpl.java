--- conflicted
+++ resolved
@@ -81,86 +81,62 @@
   }
 
   @Override
-<<<<<<< HEAD
   public Future<User> authenticate(RoutingContext context) {
     final SecurityAudit audit = ((RoutingContextInternal) context).securityAudit();
-    final TokenCredentials credentials;
+    final String token;
 
     switch (source) {
       case HEADER:
         MultiMap headers = context.request().headers();
         if (headers != null && headers.contains(value)) {
-          credentials = new TokenCredentials(headers.get(value));
-          audit.credentials(credentials);
-          return authProvider
-            .authenticate(credentials)
-            .andThen(op -> audit.audit(Marker.AUTHENTICATION, op.succeeded()))
-            .recover(err -> Future.failedFuture(new HttpException(401, err)));
-=======
-  public void authenticate(RoutingContext context, Handler<AsyncResult<User>> handler) {
-    //fallback if no api key was found or extract token failed
-    Future<String> tokenFuture = Future.failedFuture(UNAUTHORIZED);
-    switch (source) {
-      case HEADER:
-        MultiMap headers = context.request().headers();
-        if ((headers != null && headers.contains(value))) {
-          tokenFuture = tokenExtractor != null
-            ? tokenExtractor.apply(headers.get(value))
-            : Future.succeededFuture(headers.get(value));
->>>>>>> 9714e409
+          token = headers.get(value);
+        } else {
+          return Future.failedFuture(UNAUTHORIZED);
         }
         break;
       case PARAMETER:
         MultiMap params = context.request().params();
         if (params != null && params.contains(value)) {
-<<<<<<< HEAD
-          credentials = new TokenCredentials(params.get(value));
-          audit.credentials(credentials);
-          return authProvider
-            .authenticate(credentials)
-            .andThen(op -> audit.audit(Marker.AUTHENTICATION, op.succeeded()))
-            .recover(err -> Future.failedFuture(new HttpException(401, err)));
-=======
-          tokenFuture = tokenExtractor != null
-            ? tokenExtractor.apply(params.get(value))
-            : Future.succeededFuture(params.get(value));
->>>>>>> 9714e409
+          token = params.get(value);
+        } else {
+          return Future.failedFuture(UNAUTHORIZED);
         }
         break;
       case COOKIE:
         Cookie cookie = context.request().getCookie(value);
         if (cookie != null) {
-<<<<<<< HEAD
-          credentials = new TokenCredentials(cookie.getValue());
-          audit.credentials(credentials);
-          return authProvider.authenticate(credentials)
-            .andThen(op -> audit.audit(Marker.AUTHENTICATION, op.succeeded()))
-            .recover(err -> Future.failedFuture(new HttpException(401, err)));
+          token = cookie.getValue();
+        } else {
+          return Future.failedFuture(UNAUTHORIZED);
         }
+        break;
+      default:
+        // fallback if no api key was found
+        return Future.failedFuture(UNAUTHORIZED);
     }
-    // fallback if no api key was found
-    return Future.failedFuture(UNAUTHORIZED);
-=======
-          tokenFuture = tokenExtractor != null
-            ? tokenExtractor.apply(cookie.getValue())
-            : Future.succeededFuture(cookie.getValue());
-        }
+
+    if (tokenExtractor != null) {
+      return tokenExtractor
+        .apply(token)
+        .compose(processedToken -> authenticate(audit, processedToken));
+    } else {
+      return authenticate(audit, token);
     }
-    tokenFuture
-      .compose(token -> authProvider.authenticate(new TokenCredentials(token)))
-      .onComplete(authn -> {
-        if (authn.failed()) {
-          handler.handle(Future.failedFuture(new HttpException(401, authn.cause())));
-        } else {
-          handler.handle(authn);
-        }
-      });
+  }
+
+  private Future<User> authenticate(SecurityAudit audit, String token) {
+    final TokenCredentials credentials = new TokenCredentials(token);
+    audit.credentials(credentials);
+
+    return authProvider
+      .authenticate(credentials)
+      .andThen(op -> audit.audit(Marker.AUTHENTICATION, op.succeeded()))
+      .recover(err -> Future.failedFuture(new HttpException(401, err)));
   }
 
   @Override
   public APIKeyHandler tokenExtractor(Function<String, Future<String>> tokenExtractor) {
     this.tokenExtractor = tokenExtractor;
     return this;
->>>>>>> 9714e409
   }
 }